/*-
 * Copyright (c) 2008-2014 WiredTiger, Inc.
 *	All rights reserved.
 *
 * See the file LICENSE for redistribution information.
 */

/*
 * Initialize a static WT_CURSOR structure.
 */
#define	WT_CURSOR_STATIC_INIT(n,					\
	get_key,							\
	get_value,							\
	set_key,							\
	set_value,							\
	compare,							\
	next,								\
	prev,								\
	reset,								\
	search,								\
	search_near,							\
	insert,								\
	update,								\
	remove,								\
	close)								\
	static const WT_CURSOR n = {					\
	NULL,				/* session */			\
	NULL,				/* uri */			\
	NULL,				/* key_format */		\
	NULL,				/* value_format */		\
	(int (*)(WT_CURSOR *, ...))(get_key),				\
	(int (*)(WT_CURSOR *, ...))(get_value),				\
	(void (*)(WT_CURSOR *, ...))(set_key),				\
	(void (*)(WT_CURSOR *, ...))(set_value),			\
	(int (*)(WT_CURSOR *, WT_CURSOR *, int *))(compare),		\
	next,								\
	prev,								\
	reset,								\
	search,								\
	(int (*)(WT_CURSOR *, int *))(search_near),			\
	insert,								\
	update,								\
	remove,								\
	close,								\
	{ NULL, NULL },			/* TAILQ_ENTRY q */		\
	0,				/* recno key */			\
	{ 0 },				/* recno raw buffer */		\
	NULL,				/* json_private */		\
	NULL,				/* lang_private */		\
	{ NULL, 0, 0, NULL, 0 },	/* WT_ITEM key */		\
	{ NULL, 0, 0, NULL, 0 },	/* WT_ITEM value */		\
	0,				/* int saved_err */		\
	0				/* uint32_t flags */		\
}

struct __wt_cursor_backup_entry {
	char *name;			/* File name */
	WT_DATA_HANDLE *handle;		/* Handle */
};
struct __wt_cursor_backup {
	WT_CURSOR iface;

	size_t next;			/* Cursor position */
	FILE *bfp;			/* Backup file */

	WT_CURSOR_BACKUP_ENTRY *list;	/* List of files to be copied. */
	size_t list_allocated;
	size_t list_next;
};

struct __wt_cursor_btree {
	WT_CURSOR iface;

	WT_BTREE *btree;		/* Enclosing btree */

	/*
	 * The following fields are set by the search functions as a precursor
	 * to page modification: we have a page, a WT_COL/WT_ROW slot on the
	 * page, an insert head, insert list and a skiplist stack (the stack of
	 * skiplist entries leading to the insert point).  The search functions
	 * also return the relationship of the search key to the found key and
	 * a write-generation for the leaf page.
	 */
	WT_REF	  *ref;			/* Current page */
	uint32_t   slot;		/* WT_COL/WT_ROW 0-based slot */

	WT_INSERT_HEAD	*ins_head;	/* Insert chain head */
	WT_INSERT	*ins;		/* Current insert node */
					/* Search stack */
	WT_INSERT	**ins_stack[WT_SKIP_MAXDEPTH];

					/* Next item(s) found during search */
	WT_INSERT	*next_stack[WT_SKIP_MAXDEPTH];

	uint64_t recno;			/* Record number */

	/*
	 * The search function sets compare to:
	 *	< 1 if the found key is less than the specified key
	 *	  0 if the found key matches the specified key
	 *	> 1 if the found key is larger than the specified key
	 */
	int	compare;

	/*
	 * The key value from a binary search of a row-store files; we keep a
	 * copy of the last key we retrieved in the search, it avoids having
	 * doing the additional work of getting the key again for return to
	 * the application.
	 */
	WT_ITEM search_key;

	/*
	 * It's relatively expensive to calculate the last record on a variable-
	 * length column-store page because of the repeat values.  Calculate it
	 * once per page and cache it.  This value doesn't include the skiplist
	 * of appended entries on the last page.
	 */
	uint64_t last_standard_recno;

	/*
	 * For row-store pages, we need a single item that tells us the part of
	 * the page we're walking (otherwise switching from next to prev and
	 * vice-versa is just too complicated), so we map the WT_ROW and
	 * WT_INSERT_HEAD insert array slots into a single name space: slot 1
	 * is the "smallest key insert list", slot 2 is WT_ROW[0], slot 3 is
	 * WT_INSERT_HEAD[0], and so on.  This means WT_INSERT lists are
	 * odd-numbered slots, and WT_ROW array slots are even-numbered slots.
	 */
	uint32_t row_iteration_slot;	/* Row-store iteration slot */

	/*
	 * Variable-length column-store values are run-length encoded and may
	 * be overflow values or Huffman encoded.   To avoid repeatedly reading
	 * overflow values or decompressing encoded values, process it once and
	 * store the result in a temporary buffer.  The cip_saved field is used
	 * to determine if we've switched columns since our last cursor call.
	 */
	WT_COL *cip_saved;		/* Last iteration reference */

	/*
	 * We don't instantiate prefix-compressed keys on pages where there's no
	 * Huffman encoding because we don't want to waste memory if only moving
	 * a cursor through the page, and it's faster to build keys while moving
	 * through the page than to roll-forward from a previously instantiated
	 * key (we don't instantiate all of the keys, just the ones at binary
	 * search points).  We can't use the application's WT_CURSOR key field
	 * as a copy of the last-returned key because it may have been altered
	 * by the API layer, for example, dump cursors.  Instead we store the
	 * last-returned key in a temporary buffer.  The rip_saved field is used
	 * to determine if the key in the temporary buffer has the prefix needed
	 * for building the current key.
	 */
	WT_ROW *rip_saved;		/* Last-returned key reference */

	/*
	 * A temporary buffer with two uses: caching RLE values for column-store
	 * files, and caching the last-returned keys for row-store files.
	 */
	WT_ITEM tmp;

	/*
	 * Fixed-length column-store items are a single byte, and it's simpler
	 * and cheaper to allocate the space for it now than keep checking to
	 * see if we need to grow the buffer.
	 */
	uint8_t v;			/* Fixed-length return value */

#define	WT_CBT_ACTIVE		0x01	/* Active in the tree */
#define	WT_CBT_ITERATE_APPEND	0x02	/* Col-store: iterating append list */
#define	WT_CBT_ITERATE_NEXT	0x04	/* Next iteration configuration */
#define	WT_CBT_ITERATE_PREV	0x08	/* Prev iteration configuration */
#define	WT_CBT_MAX_RECORD	0x10	/* Col-store: past end-of-table */
#define	WT_CBT_SEARCH_SMALLEST	0x20	/* Row-store: small-key insert list */
	uint8_t flags;
};

struct __wt_cursor_bulk {
	WT_CURSOR_BTREE cbt;

	WT_REF	*ref;				/* The leaf page */
	WT_PAGE *leaf;

	/*
	 * Variable-length column store compares values during bulk load as
	 * part of RLE compression, row-store compares keys during bulk load
	 * to avoid corruption.
	 */
	WT_ITEM cmp;				/* Comparison buffer */

	/*
	 * Variable-length column-store RLE counter (also overloaded to mean
	 * the first time through the bulk-load insert routine, when set to 0).
	 */
	uint64_t rle;

	/*
	 * Fixed-length column-store current entry in memory chunk count, and
	 * the maximum number of records per chunk.
	 */
	uint32_t entry;				/* Entry count */
	uint32_t nrecs;				/* Max records per chunk */

	/* Special bitmap bulk load for fixed-length column stores. */
	int	bitmap;

	void	*reconcile;			/* Reconciliation information */
};

struct __wt_cursor_config {
	WT_CURSOR iface;
};

struct __wt_cursor_data_source {
	WT_CURSOR iface;

	WT_COLLATOR *collator;			/* Configured collator */

	WT_CURSOR *source;			/* Application-owned cursor */
};

struct __wt_cursor_dump {
	WT_CURSOR iface;

	WT_CURSOR *child;
};

struct __wt_cursor_index {
	WT_CURSOR iface;

	WT_TABLE *table;
	WT_INDEX *index;
	const char *key_plan, *value_plan;

	WT_CURSOR *child;
	WT_CURSOR **cg_cursors;
};

<<<<<<< HEAD
struct __wt_cursor_json {
	char	*key_buf;		/* JSON formatted string */
	char	*value_buf;		/* JSON formatted string */
	WT_CONFIG_ITEM key_names;	/* Names of key columns */
	WT_CONFIG_ITEM value_names;	/* Names of value colums */
=======
struct __wt_cursor_metadata {
	WT_CURSOR iface;

	WT_CURSOR *file_cursor;		/* Queries of regular metadata */
	WT_ITEM tmp_val;		/* Result of metadata metadata query */
#define	WT_MDC_POSITIONED	0x01
#define	WT_MDC_ONMETADATA	0x02
#define	WT_MDC_TMP_USED		0x04
	uint32_t flags;
>>>>>>> f00d3264
};

struct __wt_cursor_stat {
	WT_CURSOR iface;

	int	notpositioned;		/* Cursor not positioned */

	int	stat_all;		/* "all" statistics configured */
	int	stat_fast;		/* "fast" statistics configured */
	int	stat_clear;		/* "clear" statistics configured */

	WT_STATS *stats;		/* Stats owned by the cursor */
	WT_STATS *stats_first;		/* First stats reference */
	int	  stats_base;		/* Base statistics value */
	int	  stats_count;		/* Count of stats elements */

	union {				/* Copies of the statistics */
		WT_DSRC_STATS dsrc_stats;
		WT_CONNECTION_STATS conn_stats;
	} u;

	int	 key;			/* Current stats key */
	uint64_t v;			/* Current stats value */
	WT_ITEM	 pv;			/* Current stats value (string) */
};

/*
 * WT_CURSOR_STATS --
 *	Return a reference to a statistic cursor's stats structures; use the
 * WT_CURSOR.stats_first field instead of WT_CURSOR.stats because the latter
 * is NULL when non-cursor memory is used to hold the statistics.
 */
#define	WT_CURSOR_STATS(cursor)						\
	(((WT_CURSOR_STAT *)cursor)->stats_first)

struct __wt_cursor_table {
	WT_CURSOR iface;

	WT_TABLE *table;
	const char *plan;

	const char **cfg;		/* Saved configuration string */

	WT_CURSOR **cg_cursors;
	WT_CURSOR **idx_cursors;
};

#define	WT_CURSOR_PRIMARY(cursor)					\
	(((WT_CURSOR_TABLE *)cursor)->cg_cursors[0])

#define	WT_CURSOR_RECNO(cursor)	(strcmp((cursor)->key_format, "r") == 0)

/*
 * WT_CURSOR_NEEDKEY, WT_CURSOR_NEEDVALUE --
 *	Check if we have a key/value set.  There's an additional semantic
 * implemented here: if we're pointing into the tree, and about to perform
 * a cursor operation, get a local copy of whatever we're referencing in
 * the tree, there's an obvious race with the cursor moving and the key or
 * value reference, and it's better to solve it here than in the underlying
 * data-source layers.
 */
#define	WT_CURSOR_NEEDKEY(cursor) do {					\
	if (F_ISSET(cursor, WT_CURSTD_KEY_INT)) {			\
		if (!WT_DATA_IN_ITEM(&(cursor)->key))			\
			WT_ERR(__wt_buf_set(				\
			    (WT_SESSION_IMPL *)(cursor)->session,	\
			    &(cursor)->key,				\
			    (cursor)->key.data, (cursor)->key.size));	\
		F_CLR(cursor, WT_CURSTD_KEY_INT);			\
		F_SET(cursor, WT_CURSTD_KEY_EXT);			\
	}								\
	if (!F_ISSET(cursor, WT_CURSTD_KEY_SET))			\
		WT_ERR(__wt_cursor_kv_not_set(cursor, 1));		\
} while (0)
#define	WT_CURSOR_NEEDVALUE(cursor) do {				\
	if (F_ISSET(cursor, WT_CURSTD_VALUE_INT)) {			\
		if (!WT_DATA_IN_ITEM(&(cursor)->value))			\
			WT_ERR(__wt_buf_set(				\
			    (WT_SESSION_IMPL *)(cursor)->session,	\
			    &(cursor)->value,				\
			    (cursor)->value.data, (cursor)->value.size));\
		F_CLR(cursor, WT_CURSTD_VALUE_INT);			\
		F_SET(cursor, WT_CURSTD_VALUE_EXT);			\
	}								\
	if (!F_ISSET(cursor, WT_CURSTD_VALUE_SET))			\
		WT_ERR(__wt_cursor_kv_not_set(cursor, 0));		\
} while (0)

#define	WT_CURSOR_RAW_OK						\
	WT_CURSTD_DUMP_HEX | WT_CURSTD_DUMP_PRINT | WT_CURSTD_RAW<|MERGE_RESOLUTION|>--- conflicted
+++ resolved
@@ -236,13 +236,13 @@
 	WT_CURSOR **cg_cursors;
 };
 
-<<<<<<< HEAD
 struct __wt_cursor_json {
 	char	*key_buf;		/* JSON formatted string */
 	char	*value_buf;		/* JSON formatted string */
 	WT_CONFIG_ITEM key_names;	/* Names of key columns */
 	WT_CONFIG_ITEM value_names;	/* Names of value colums */
-=======
+};
+
 struct __wt_cursor_metadata {
 	WT_CURSOR iface;
 
@@ -252,7 +252,6 @@
 #define	WT_MDC_ONMETADATA	0x02
 #define	WT_MDC_TMP_USED		0x04
 	uint32_t flags;
->>>>>>> f00d3264
 };
 
 struct __wt_cursor_stat {
