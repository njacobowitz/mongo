/*-
 * Copyright (c) 2008-2014 WiredTiger, Inc.
 *	All rights reserved.
 *
 * See the file LICENSE for redistribution information.
 */

#include "wt_internal.h"

/*
<<<<<<< HEAD
 * __wt_row_key_get --
 *	Get a reference to the current key.
 */
int
__wt_row_key_get(WT_CURSOR_BTREE *cbt, WT_ITEM *key)
{
	WT_PAGE *page;
	WT_ROW *rip;
	WT_SESSION_IMPL *session;

	session = (WT_SESSION_IMPL *)cbt->iface.session;
	page = cbt->page;

	switch (page->type) {
	case WT_PAGE_ROW_LEAF:
		rip = &page->pg_row_d[cbt->slot];

		/*
		 * If the cursor references a WT_INSERT item, take the key from
		 * there.  Otherwise, take the key from the original page, and
		 * the value from any related WT_UPDATE item, or the page if
		 * the key was never updated.
		 */
		if (cbt->ins != NULL) {
			key->data = WT_INSERT_KEY(cbt->ins);
			key->size = WT_INSERT_KEY_SIZE(cbt->ins);
		} else
			WT_RET(__wt_row_leaf_key(session, page, rip, key, 1));
		break;
	WT_ILLEGAL_VALUE(session);
	}

	return (0);
}

/*
=======
>>>>>>> f2b1c409
 * __wt_kv_return --
 *	Return a page referenced key/value pair to the application.
 */
int
__wt_kv_return(WT_SESSION_IMPL *session, WT_CURSOR_BTREE *cbt)
{
	WT_BTREE *btree;
	WT_CELL *cell;
	WT_CELL_UNPACK unpack;
	WT_CURSOR *cursor;
	WT_PAGE *page;
	WT_ROW *rip;
	WT_UPDATE *upd;
	uint8_t v;

	btree = S2BT(session);

	page = cbt->page;
	cursor = &cbt->iface;

	switch (page->type) {
	case WT_PAGE_COL_FIX:
		/*
		 * The interface cursor's record has usually been set, but that
		 * isn't universally true, specifically, cursor.search_near may
		 * call here without first setting the interface cursor.
		 */
		cursor->recno = cbt->recno;

		/*
		 * If the cursor references a WT_INSERT item, take the related
		 * WT_UPDATE item.
		 */
		if (cbt->ins != NULL &&
		    (upd = __wt_txn_read(session, cbt->ins->upd)) != NULL) {
			cursor->value.data = WT_UPDATE_DATA(upd);
			cursor->value.size = upd->size;
			return (0);
		}
		v = __bit_getv_recno(page, cbt->iface.recno, btree->bitcnt);
		return (__wt_buf_set(session, &cursor->value, &v, 1));
	case WT_PAGE_COL_VAR:
		/*
		 * The interface cursor's record has usually been set, but that
		 * isn't universally true, specifically, cursor.search_near may
		 * call here without first setting the interface cursor.
		 */
		cursor->recno = cbt->recno;

		/*
		 * If the cursor references a WT_INSERT item, take the related
		 * WT_UPDATE item.
		 */
		if (cbt->ins != NULL &&
		    (upd = __wt_txn_read(session, cbt->ins->upd)) != NULL) {
			cursor->value.data = WT_UPDATE_DATA(upd);
			cursor->value.size = upd->size;
			return (0);
		}
		cell = WT_COL_PTR(page, &page->pg_var_d[cbt->slot]);
		break;
	case WT_PAGE_ROW_LEAF:
		rip = &page->pg_row_d[cbt->slot];

		/*
		 * If the cursor references a WT_INSERT item, take the key and
		 * related WT_UPDATE item.   Otherwise, take the key from the
		 * original page, and the value from any related WT_UPDATE item,
		 * or the page if the key was never updated.
		 */
		if (cbt->ins != NULL) {
			cursor->key.data = WT_INSERT_KEY(cbt->ins);
			cursor->key.size = WT_INSERT_KEY_SIZE(cbt->ins);
			upd = __wt_txn_read(session, cbt->ins->upd);
		} else {
			WT_RET(__wt_row_leaf_key(
			    session, page, rip, &cursor->key, 0));
			upd = __wt_txn_read(session, WT_ROW_UPDATE(page, rip));
		}
		if (upd != NULL) {
			cursor->value.data = WT_UPDATE_DATA(upd);
			cursor->value.size = upd->size;
			return (0);
		}

		/* Take the original cell (which may be empty). */
		if ((cell = __wt_row_leaf_value(page, rip)) == NULL) {
			cursor->value.size = 0;
			return (0);
		}
		break;
	WT_ILLEGAL_VALUE(session);
	}

	/* The value is an on-page cell, unpack and expand it as necessary. */
	__wt_cell_unpack(cell, &unpack);
	WT_RET(__wt_page_cell_data_ref(session, page, &unpack, &cursor->value));

	return (0);
}<|MERGE_RESOLUTION|>--- conflicted
+++ resolved
@@ -8,45 +8,6 @@
 #include "wt_internal.h"
 
 /*
-<<<<<<< HEAD
- * __wt_row_key_get --
- *	Get a reference to the current key.
- */
-int
-__wt_row_key_get(WT_CURSOR_BTREE *cbt, WT_ITEM *key)
-{
-	WT_PAGE *page;
-	WT_ROW *rip;
-	WT_SESSION_IMPL *session;
-
-	session = (WT_SESSION_IMPL *)cbt->iface.session;
-	page = cbt->page;
-
-	switch (page->type) {
-	case WT_PAGE_ROW_LEAF:
-		rip = &page->pg_row_d[cbt->slot];
-
-		/*
-		 * If the cursor references a WT_INSERT item, take the key from
-		 * there.  Otherwise, take the key from the original page, and
-		 * the value from any related WT_UPDATE item, or the page if
-		 * the key was never updated.
-		 */
-		if (cbt->ins != NULL) {
-			key->data = WT_INSERT_KEY(cbt->ins);
-			key->size = WT_INSERT_KEY_SIZE(cbt->ins);
-		} else
-			WT_RET(__wt_row_leaf_key(session, page, rip, key, 1));
-		break;
-	WT_ILLEGAL_VALUE(session);
-	}
-
-	return (0);
-}
-
-/*
-=======
->>>>>>> f2b1c409
  * __wt_kv_return --
  *	Return a page referenced key/value pair to the application.
  */
